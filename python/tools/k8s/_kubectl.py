<<<<<<< HEAD
import tempfile
=======
from typing import Annotated, Optional

>>>>>>> f63274b6
from autogen_core.tools import FunctionTool

from ..common.shell import run_command


def _k8s_get_pod(
    pod_name: Annotated[str, "The name of the pod to get information about"],
    ns: Annotated[Optional[str], "The namespace of the pod to get information about"],
    output: Annotated[Optional[str], "The output format of the pod information"],
) -> str:
    return _run_kubectl_command(
        f"get pod {pod_name + ' ' if pod_name else ''}{'-n' + ns + ' ' if ns else ''}{'-o' + output if output else ''}"
    )


def _k8s_get_pods(
    ns: Annotated[Optional[str], "The namespace of the pod to get information about"],
    all_namespaces: Annotated[
        Optional[bool], "Whether to get pods from all namespaces"
    ],
    output: Annotated[Optional[str], "The output format of the pod information"],
) -> str:
    if ns and all_namespaces:
        raise ValueError("Cannot specify both ns and all_namespaces=True")
    return _run_kubectl_command(
        f"get pods {'-n' + ns + ' ' if ns else ''}{'-o' + output if output else ''} {'-A' if all_namespaces else ''}"
    )


def _k8s_get_services(
    service_name: Annotated[
        Optional[str], "The name of the service to get information about"
    ],
    all_namespaces: Annotated[
        Optional[bool], "Whether to get services from all namespaces"
    ],
    ns: Annotated[
        Optional[str], "The namespace of the service to get information about"
    ],
    output: Annotated[Optional[str], "The output format of the service information"],
) -> str:
    if service_name and all_namespaces:
        raise ValueError("Cannot specify both service_name and all_namespaces=True")

    return _run_kubectl_command(
        f"get services {service_name + ' ' if service_name else ''}{'-n' + ns + ' ' if ns else ''}{'-o' + output if output else ''} {'-A' if all_namespaces else ''}"
    )


def _k8s_get_resources(
    name: Annotated[str, "The name of the resource to get information about"],
    resource_type: Annotated[str, "The type of resource to get information about"],
    all_namespaces: Annotated[
        Optional[bool], "Whether to get resources from all namespaces"
    ],
    ns: Annotated[
        Optional[str], "The namespace of the resource to get information about"
    ],
    output: Annotated[Optional[str], "The output format of the resource information"],
) -> str:
    if name and all_namespaces:
        raise ValueError("Cannot specify both name and all_namespaces=True")

    return _run_kubectl_command(
        f"get {resource_type} {name if name else ''} {'-n' + ns + ' ' if ns else ''}{'-o' + output if output else ''} {'-A' if all_namespaces else ''}"
    )


def _k8s_apply_manifest(
    manifest: Annotated[str, "The path to the manifest file to apply"],
) -> str:
    with tempfile.NamedTemporaryFile(mode="w", suffix=".yaml", delete=True) as tmp_file:
        tmp_file.write(manifest)
        tmp_file.flush()  # Ensure the content is written to disk
        return _run_kubectl_command(f"apply -f {tmp_file.name}")

def _k8s_get_pod_logs(
    pod_name: Annotated[str, "The name of the pod to get logs from"],
    ns: Annotated[str, "The namespace of the pod to get logs from"],
):
    return _run_kubectl_command(f"logs {pod_name + ' ' if pod_name else ''}{'-n' + ns if ns else ''}")

k8s_get_pods = FunctionTool(
    _k8s_get_pods,
    description="Gets pods in Kubernetes from a specific namespace. Always prefer output type `wide` unless otherwise specified.",
    name="k8s_get_pods",
)

k8s_get_pod = FunctionTool(
    _k8s_get_pod,
    description="Gets a single pod in Kubernetes. Always prefer output type `wide` unless otherwise specified.",
    name="k8s_get_pod",
)

k8s_get_services = FunctionTool(
    _k8s_get_services,
    description="Get information about services in Kubernetes. Always prefer output type `wide` unless otherwise specified.",
    name="k8s_get_services",
)

k8s_apply_manifest = FunctionTool(
    _k8s_apply_manifest,
    description="Apply a manifest file to the Kubernetes cluster.",
    name="_k8s_apply_manifest",
)

k8s_get_resources = FunctionTool(
    _k8s_get_resources,
    description="Get information about resources in Kubernetes. Always prefer output type `wide` unless otherwise specified.",
    name="k8s_get_resources",
)

k8s_get_pod_logs = FunctionTool(
    _k8s_get_pod_logs,
    description="Get logs from a specific pod in Kubernetes.",
    name="k8s_get_pod_logs",
)

def _run_kubectl_command(command: str) -> str:
    # Split the command and remove empty strings
    cmd_parts = command.split(" ")
    cmd_parts = [part for part in cmd_parts if part]  # Remove empty strings from the list
    return run_command("kubectl", cmd_parts)<|MERGE_RESOLUTION|>--- conflicted
+++ resolved
@@ -1,9 +1,6 @@
-<<<<<<< HEAD
 import tempfile
-=======
 from typing import Annotated, Optional
 
->>>>>>> f63274b6
 from autogen_core.tools import FunctionTool
 
 from ..common.shell import run_command
