--- conflicted
+++ resolved
@@ -30,16 +30,7 @@
 USER python
 WORKDIR /app/python
 
-<<<<<<< HEAD
 ### STAGE 3: final
-=======
-### STAGE 3 : download tools
-FROM mcp/grafana:latest AS mcp-grafana
-ARG TOOLS_GRAFANA_MCP_VERSION
-LABEL org.opencontainers.image.source="mcp/grafana${TOOLS_GRAFANA_MCP_VERSION}"
-
-### STAGE 4: final
->>>>>>> 4067b282
 FROM python-os AS final
 ARG TOOLS_PYTHON_VERSION
 
@@ -70,11 +61,11 @@
 # Test if the tool is working and fetch all dependencies
 RUN kagent --help
 
-EXPOSE 8081
+EXPOSE 8080
 
 LABEL org.opencontainers.image.source=https://github.com/kagent-dev/kagent
 LABEL org.opencontainers.image.description="Kagent app is the apiserver for running agents."
 LABEL org.opencontainers.image.authors="Kagent Creators 🤖"
 LABEL org.opencontainers.image.version="$VERSION"
 
-CMD ["kagent", "--host", "0.0.0.0", "--port", "8081"]+CMD ["kagent", "--host", "0.0.0.0", "--port", "8080"]