"use client";

import { useEffect, useState } from "react";
import { ChevronRight, Edit, Plus } from "lucide-react";
import type { AgentResponse, Tool, ToolsResponse } from "@/types";
import { SidebarHeader, Sidebar, SidebarContent, SidebarGroup, SidebarGroupLabel, SidebarMenu, SidebarMenuItem, SidebarMenuButton } from "@/components/ui/sidebar";
import { ScrollArea } from "@/components/ui/scroll-area";
import { LoadingState } from "@/components/LoadingState";
import { isAgentTool, isMcpTool, getToolDescription, getToolIdentifier, getToolDisplayName } from "@/lib/toolUtils";
import { Collapsible, CollapsibleContent, CollapsibleTrigger } from "@/components/ui/collapsible";
import { cn } from "@/lib/utils";
import { useRouter } from "next/navigation";
import { Button } from "@/components/ui/button";
import Link from "next/link";
import { getAgents } from "@/app/actions/agents";
import { k8sRefUtils } from "@/lib/k8sUtils";

interface AgentDetailsSidebarProps {
  selectedAgentName: string;
  currentAgent: AgentResponse;
  allTools: ToolsResponse[];
}

export function AgentDetailsSidebar({ selectedAgentName, currentAgent, allTools }: AgentDetailsSidebarProps) {
  const [toolDescriptions, setToolDescriptions] = useState<Record<string, string>>({});
  const [expandedTools, setExpandedTools] = useState<Record<string, boolean>>({});
  const [availableAgents, setAvailableAgents] = useState<AgentResponse[]>([]);
  const router = useRouter();

  const selectedTeam = currentAgent;
  const isRemote = selectedTeam?.agent.spec.type === "Remote";

  // Fetch agents for looking up agent tool descriptions
  useEffect(() => {
    const fetchAgents = async () => {
      try {
        const response = await getAgents();
        if (response.data) {
          setAvailableAgents(response.data);

        } else if (response.error) {
          console.error("AgentDetailsSidebar: Error fetching agents:", response.error);
        }
      } catch (error) {
        console.error("AgentDetailsSidebar: Failed to fetch agents:", error);
      }
    };

    fetchAgents();
  }, []);



  const RenderToolCollapsibleItem = ({
    itemKey,
    displayName,
    providerTooltip,
    description,
    isExpanded,
    onToggleExpansion,
  }: {
    itemKey: string;
    displayName: string;
    providerTooltip: string;
    description: string;
    isExpanded: boolean;
    onToggleExpansion: () => void;
  }) => {
    return (
      <Collapsible
        key={itemKey}
        open={isExpanded}
        onOpenChange={onToggleExpansion}
        className="group/collapsible"
      >
        <SidebarMenuItem>
          <CollapsibleTrigger asChild>
            <SidebarMenuButton tooltip={providerTooltip} className="w-full">
              <div className="flex items-center justify-between w-full">
                <span className="truncate max-w-[200px]">{displayName}</span>
                <ChevronRight
                  className={cn(
                    "h-4 w-4 transition-transform duration-200",
                    isExpanded && "rotate-90"
                  )}
                />
              </div>
            </SidebarMenuButton>
          </CollapsibleTrigger>
          <CollapsibleContent className="px-2 py-1">
            <div className="rounded-md bg-muted/50 p-2">
              <p className="text-sm text-muted-foreground">{description}</p>
            </div>
          </CollapsibleContent>
        </SidebarMenuItem>
      </Collapsible>
    );
  };

  useEffect(() => {
    const processToolDescriptions = () => {
      setToolDescriptions({});

      if (!selectedTeam || !allTools) return;

      const descriptions: Record<string, string> = {};
      const toolRefs = selectedTeam.tools;

      if (toolRefs && Array.isArray(toolRefs)) {
        toolRefs.forEach((tool) => {
          if (isMcpTool(tool)) {
            const mcpTool = tool as Tool;
            // For MCP tools, each tool name gets its own description
            const baseToolIdentifier = getToolIdentifier(mcpTool);
            mcpTool.mcpServer?.toolNames.forEach((mcpToolName) => {
              const subToolIdentifier = `${baseToolIdentifier}::${mcpToolName}`;
              
              // Find the tool in allTools by matching server ref and tool name
              const toolFromDB = allTools.find(server => {
                const { name } = k8sRefUtils.fromRef(server.server_name);
                return name === mcpTool.mcpServer?.name && server.id === mcpToolName;
              });

              if (toolFromDB) {
                descriptions[subToolIdentifier] = toolFromDB.description;
              } else {
                descriptions[subToolIdentifier] = "No description available";
              }
            });
          } else {
            // Handle Agent tools or regular tools using getToolDescription
            const toolIdentifier = getToolIdentifier(tool);
            descriptions[toolIdentifier] = getToolDescription(tool, allTools);
          }
        });
      }
      
      setToolDescriptions(descriptions);
    };

    processToolDescriptions();
  }, [selectedTeam, allTools, availableAgents]);

  const toggleToolExpansion = (toolIdentifier: string) => {
    setExpandedTools(prev => ({
      ...prev,
      [toolIdentifier]: !prev[toolIdentifier]
    }));
  };

  if (!selectedTeam) {
    return <LoadingState />;
  }

  const renderAgentTools = (tools: Tool[] = []) => {
    if (!tools || tools.length === 0) {
      return (
        <SidebarMenu>
          <div className="text-sm italic">No tools/agents available</div>
        </SidebarMenu>
      );
    }

    return (
      <SidebarMenu>
        {tools.flatMap((tool) => {
          const baseToolIdentifier = getToolIdentifier(tool);

          if (tool.mcpServer && tool.mcpServer?.toolNames && tool.mcpServer.toolNames.length > 0) {
            const mcpProvider = tool.mcpServer.name || "mcp_server";
            const mcpProviderParts = mcpProvider.split(".");
            const mcpProviderNameTooltip = mcpProviderParts[mcpProviderParts.length - 1];

            return tool.mcpServer.toolNames.map((mcpToolName) => {
              const subToolIdentifier = `${baseToolIdentifier}::${mcpToolName}`;
              const description = toolDescriptions[subToolIdentifier] || "Description loading or unavailable";
              const isExpanded = expandedTools[subToolIdentifier] || false;

              return (
                <RenderToolCollapsibleItem
                  key={subToolIdentifier}
                  itemKey={subToolIdentifier}
                  displayName={mcpToolName}
                  providerTooltip={mcpProviderNameTooltip}
                  description={description}
                  isExpanded={isExpanded}
                  onToggleExpansion={() => toggleToolExpansion(subToolIdentifier)}
                />
              );
            });
          } else {
            const toolIdentifier = baseToolIdentifier;
            const provider = isAgentTool(tool) ? (tool.agent?.name || "unknown") : (tool.mcpServer?.name || "unknown");
            const displayName = getToolDisplayName(tool);
            const description = toolDescriptions[toolIdentifier] || "Description loading or unavailable";
            const isExpanded = expandedTools[toolIdentifier] || false;

            const providerParts = provider.split(".");
            const providerNameTooltip = providerParts[providerParts.length - 1];

            return [(
              <RenderToolCollapsibleItem
                key={toolIdentifier}
                itemKey={toolIdentifier}
                displayName={displayName}
                providerTooltip={providerNameTooltip}
                description={description}
                isExpanded={isExpanded}
                onToggleExpansion={() => toggleToolExpansion(toolIdentifier)}
              />
            )];
          }
        })}
      </SidebarMenu>
    );
  };

  return (
    <>
      <Sidebar side={"right"} collapsible="offcanvas">
        <SidebarHeader>Agent Details</SidebarHeader>
        <SidebarContent>
          <ScrollArea>
            <SidebarGroup>
              <div className="flex items-center justify-between px-2 mb-1">
                <SidebarGroupLabel className="font-bold mb-0 p-0">
<<<<<<< HEAD
                  {selectedTeam?.agent.metadata.namespace}/{selectedTeam?.agent.metadata.name} {!isRemote && `(${selectedTeam?.model})`}
=======
                  {selectedTeam?.agent.metadata.namespace}/{selectedTeam?.agent.metadata.name} {selectedTeam?.model && `(${selectedTeam?.model})`}
>>>>>>> d64645c8
                </SidebarGroupLabel>
                <Button
                  variant="ghost"
                  size="icon"
                  className="h-7 w-7"
                  asChild
                  aria-label={`Edit agent ${selectedTeam?.agent.metadata.namespace}/${selectedTeam?.agent.metadata.name}`}
                >
                  <Link href={`/agents/new?edit=true&name=${selectedAgentName}&namespace=${currentAgent.agent.metadata.namespace}`}>
                    <Edit className="h-3.5 w-3.5" />
                  </Link>
                </Button>
              </div>
              <p className="text-sm flex px-2 text-muted-foreground">{selectedTeam?.agent.spec.description}</p>
            </SidebarGroup>
            <SidebarGroup className="group-data-[collapsible=icon]:hidden">
              <SidebarGroupLabel>Tools & Agents</SidebarGroupLabel>
              {selectedTeam && renderAgentTools(selectedTeam.tools)}
            </SidebarGroup>
          </ScrollArea>
        </SidebarContent>
      </Sidebar>
    </>
  );
}<|MERGE_RESOLUTION|>--- conflicted
+++ resolved
@@ -224,11 +224,7 @@
             <SidebarGroup>
               <div className="flex items-center justify-between px-2 mb-1">
                 <SidebarGroupLabel className="font-bold mb-0 p-0">
-<<<<<<< HEAD
                   {selectedTeam?.agent.metadata.namespace}/{selectedTeam?.agent.metadata.name} {!isRemote && `(${selectedTeam?.model})`}
-=======
-                  {selectedTeam?.agent.metadata.namespace}/{selectedTeam?.agent.metadata.name} {selectedTeam?.model && `(${selectedTeam?.model})`}
->>>>>>> d64645c8
                 </SidebarGroupLabel>
                 <Button
                   variant="ghost"
